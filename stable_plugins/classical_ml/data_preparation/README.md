This folder contains plugins that do classical data preparation like one-hot encoding and filtering.

The following dependencies are used by these plugins:
<<<<<<< HEAD
- muid~=0.5.3
=======
- pandas~=1.5.0
- pretty-html-table~=0.9.16
>>>>>>> d139d7a9
<|MERGE_RESOLUTION|>--- conflicted
+++ resolved
@@ -1,9 +1,6 @@
 This folder contains plugins that do classical data preparation like one-hot encoding and filtering.
 
 The following dependencies are used by these plugins:
-<<<<<<< HEAD
 - muid~=0.5.3
-=======
 - pandas~=1.5.0
-- pretty-html-table~=0.9.16
->>>>>>> d139d7a9
+- pretty-html-table~=0.9.16