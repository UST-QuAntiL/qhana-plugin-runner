--- conflicted
+++ resolved
@@ -190,11 +190,7 @@
 
         return Response(
             render_template(
-<<<<<<< HEAD
                 "qknn_template.html",
-=======
-                "template.html",
->>>>>>> 43483db9
                 name=QKNN.instance.name,
                 version=QKNN.instance.version,
                 schema=InputParametersSchema(),
