--- conflicted
+++ resolved
@@ -28,11 +28,7 @@
     _identifier,  # blueprint name
     __name__,  # module import name!
     description="Quantum parzen window plugin API.",
-<<<<<<< HEAD
     template_folder="templates",
-=======
-    template_folder="",
->>>>>>> 43483db9
 )
 
 
