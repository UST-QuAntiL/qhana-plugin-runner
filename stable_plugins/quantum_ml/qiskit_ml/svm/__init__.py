# Copyright 2023 QHAna plugin runner contributors.
#
# Licensed under the Apache License, Version 2.0 (the "License");
# you may not use this file except in compliance with the License.
# You may obtain a copy of the License at
#
#     http://www.apache.org/licenses/LICENSE-2.0
#
# Unless required by applicable law or agreed to in writing, software
# distributed under the License is distributed on an "AS IS" BASIS,
# WITHOUT WARRANTIES OR CONDITIONS OF ANY KIND, either express or implied.
# See the License for the specific language governing permissions and
# limitations under the License.

from typing import Optional

from flask import Flask

from qhana_plugin_runner.api.util import SecurityBlueprint
from qhana_plugin_runner.util.plugins import QHAnaPluginBase, plugin_identifier


_plugin_name = "svm"
__version__ = "v0.1.0"
_identifier = plugin_identifier(_plugin_name, __version__)


SVM_BLP = SecurityBlueprint(
    _identifier,  # blueprint name
    __name__,  # module import name!
    description="SVM plugin API",
    template_folder="templates",
)

sklearn_version = "1.1"


class SVM(QHAnaPluginBase):
    name = _plugin_name
    version = __version__
    description = (
        "Classifies data with a support vector machine. This plugin uses the implementation of "
        f"scikit-learn {sklearn_version} [0]. The quantum kernels are from Qiskit [1] and the data maps "
        f"are from Havlíček et al. [2] and Suzuki et al. [3].\n\n"
        "Source:\n"
        "[0] [https://scikit-learn.org/1.1/modules/svm.html#svm](https://scikit-learn.org/1.1/modules/svm.html#svm)\n"
        "[1] Qiskit's quantum kernels [ZFeatureMap](https://qiskit.org/documentation/stubs/qiskit.circuit.library.ZFeatureMap.html), "
        "[ZZFeatureMap](https://qiskit.org/documentation/stubs/qiskit.circuit.library.ZZFeatureMap.html) and "
        "[PauliFeatureMap](https://qiskit.org/documentation/stubs/qiskit.circuit.library.PauliFeatureMap.html)\n"
        "[2] [Havlíček, V., Córcoles, A.D., Temme, K. et al. Supervised learning with quantum-enhanced feature spaces. Nature 567, 209–212 (2019).](https://doi.org/10.1038/s41586-019-0980-2)\n"
        "[3] [Suzuki, Y., Yano, H., Gao, Q. et al. Analysis and synthesis of feature map for kernel-based quantum classifier. Quantum Mach. Intell. 2, 9 (2020).](https://doi.org/10.1007/s42484-020-00020-y)"
    )

    tags = ["quantum", "classical", "supervised"]

    def __init__(self, app: Optional[Flask]) -> None:
        super().__init__(app)

    def get_api_blueprint(self):
        return SVM_BLP

    def get_requirements(self) -> str:
<<<<<<< HEAD
        return f"qiskit~=0.43\nqiskit-machine-learning~=0.4.0\nscikit-learn~={sklearn_version}\nplotly~=5.18.0\npandas~=1.5.0"
=======
        return f"qiskit~=0.43\nqiskit-machine-learning~=0.4.0\nscikit-learn~={sklearn_version}\nplotly~=5.6.0\npandas~=1.5.0\nmuid~=0.5.3"
>>>>>>> 05451b42


try:
    # It is important to import the routes **after** COSTUME_LOADER_BLP and CostumeLoader are defined, because they are
    # accessed as soon as the routes are imported.
    from . import routes
except ImportError:
    # When running `poetry run flask install`, importing the routes will fail, because the dependencies are not
    # installed yet.
    pass<|MERGE_RESOLUTION|>--- conflicted
+++ resolved
@@ -60,11 +60,7 @@
         return SVM_BLP
 
     def get_requirements(self) -> str:
-<<<<<<< HEAD
-        return f"qiskit~=0.43\nqiskit-machine-learning~=0.4.0\nscikit-learn~={sklearn_version}\nplotly~=5.18.0\npandas~=1.5.0"
-=======
-        return f"qiskit~=0.43\nqiskit-machine-learning~=0.4.0\nscikit-learn~={sklearn_version}\nplotly~=5.6.0\npandas~=1.5.0\nmuid~=0.5.3"
->>>>>>> 05451b42
+        return f"qiskit~=0.43\nqiskit-machine-learning~=0.4.0\nscikit-learn~={sklearn_version}\nplotly~=5.18.0\npandas~=1.5.0\nmuid~=0.5.3"
 
 
 try:
