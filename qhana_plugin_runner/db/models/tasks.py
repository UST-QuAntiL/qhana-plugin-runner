# Copyright 2021 QHAna plugin runner contributors.
#
# Licensed under the Apache License, Version 2.0 (the "License");
# you may not use this file except in compliance with the License.
# You may obtain a copy of the License at
#
#     http://www.apache.org/licenses/LICENSE-2.0
#
# Unless required by applicable law or agreed to in writing, software
# distributed under the License is distributed on an "AS IS" BASIS,
# WITHOUT WARRANTIES OR CONDITIONS OF ANY KIND, either express or implied.
# See the License for the specific language governing permissions and
# limitations under the License.

from datetime import datetime
from typing import List, Optional, Sequence, Union

from sqlalchemy.orm import relationship, Mapped, mapped_column
from sqlalchemy.ext.orderinglist import OrderingList, ordering_list
from sqlalchemy.sql import sqltypes as sql
from sqlalchemy.sql.expression import select
from sqlalchemy.sql.schema import ForeignKey

from .mutable_json import MutableJSON, JSON_LIKE
from ..db import DB, REGISTRY


@REGISTRY.mapped_as_dataclass
class Step:
    """Step for multi-step plugins

    Attributes:
        id (int, optional): ID of corresponding :class:`ProcessingTask` entry. Use the id to fetch this information from the database.
        step_id (str): ID of step, e.g., ``"step1"`` or ``"step1.step2b"``.
        href (str): The URL of the REST entry point resource.
        ui_href (str): The URL of the micro frontend that corresponds to the REST entry point resource.
        cleared (bool): ``false`` if step is awaiting input, only last step in list can be marked as ``false``.
    """

    __tablename__ = "Step"

    id: Mapped[int] = mapped_column(ForeignKey("ProcessingTask.id"), primary_key=True)
    step_id: Mapped[str] = mapped_column(sql.String(500))
    number: Mapped[int] = mapped_column(sql.Integer(), init=False, primary_key=True)
    href: Mapped[str] = mapped_column(sql.String(500))
    ui_href: Mapped[str] = mapped_column(sql.String(500))
    cleared: Mapped[bool] = mapped_column(sql.Boolean(), default=False)


@REGISTRY.mapped_as_dataclass
class ProcessingTask:
    """Dataclass for persisting (logical) task information.

    Attributes:
        id (int, optional): automatically generated database id. Use the id to fetch this information from the database.
        task_name (str): the name of the (logical) task corresponding to this information object
        started_at (datetime, optional): the moment the task was scheduled. (default :py:func:`~datetime.datetime.utcnow`)
        finished_at (Optional[datetime], optional): the moment the task finished successfully or with an error.
        parameters (str): the parameters for the task. Task parameters should already be prepared and error checked before starting the task.
        data (JSON_LIKE): mutable JSON-like store for additional lightweight task data. Default value is empty dict.
        steps (OrderingList[Step]): ordered list of steps of type :class:`Step`. Index ``number`` automatically increases when new elements are appended. Note: only use :meth:`add_next_step` to add a new step. Steps must not be deleted.
        current_step (int): index of last added step.
        progress_value (float): current progress value. ``None`` by default.
        progress_start (float): progress start value.
        progress_target (float): progress target value.
        progress_unit (str): progress unit (default: "%").
        task_status (Optional[str], optional): the status string of the plugin execution, can only be ``PENDING``, ``SUCCESS``, or ``ERROR``.
        task_log (str): the task log, task metadata or the error of the finished task. All data results should be file outputs of the task!
        outputs (List[TaskFile], optional): the output data (files) of the task
    """

    __tablename__ = "ProcessingTask"

    id: Mapped[int] = mapped_column(sql.INTEGER(), init=False, primary_key=True)
    task_name: Mapped[str] = mapped_column(sql.String(500))

    started_at: Mapped[datetime] = mapped_column(
        sql.TIMESTAMP(timezone=True), default=datetime.utcnow()
    )
    finished_at: Mapped[Optional[datetime]] = mapped_column(
        sql.TIMESTAMP(timezone=True), default=None, nullable=True
    )

    parameters: Mapped[str] = mapped_column(sql.Text(), default="")

<<<<<<< HEAD
    data: JSON_LIKE = field(
        default_factory=dict, metadata={"sa": Column(MutableJSON)}
=======
    data: Mapped[Union[dict, list, str, float, int, bool, None]] = mapped_column(
        MutableJSON, default_factory=dict
>>>>>>> 7d79f2fe
    )

    multi_step: Mapped[bool] = mapped_column(sql.Boolean(), default=False)

    steps: Mapped[OrderingList] = relationship(
        "Step",
        order_by="Step.number",
        collection_class=ordering_list("number"),
        cascade="all, delete-orphan",
        default_factory=list,
    )

    current_step: Mapped[int] = mapped_column(sql.Integer(), default=-1)

    progress_value: Mapped[float] = mapped_column(
        sql.Float(), default=None, nullable=True
    )
    progress_start: Mapped[float] = mapped_column(sql.Float(), default=0)
    progress_target: Mapped[float] = mapped_column(sql.Float(), default=100)
    progress_unit: Mapped[str] = mapped_column(sql.String(100), default="%")

    task_status: Mapped[Optional[str]] = mapped_column(sql.String(100), default=None)

    task_log: Mapped[str] = mapped_column(sql.Text(), default="", nullable=False)

    outputs: Mapped[List["TaskFile"]] = relationship(
        "TaskFile", back_populates="task", lazy="select", default_factory=list
    )

    @property
    def is_finished(self) -> bool:
        """Return true if the task has finished either successfully or with an error."""
        return self.finished_at is not None

    @property
    def is_ok(self) -> bool:
        """Return true if the task has finished successfully."""
        return self.task_status == "SUCCESS"

    @property
    def status(self) -> str:
        """Return the finished status of the task.

        If the task is finished but no task_status was set returns ``"UNKNOWN"``.

        If the task is not finished returns ``"PENDING"``.

        Returns:
            str: ``self.task_status`` | ``"UNKNOWN"`` | ``"PENDING"``
        """
        if self.is_finished:
            if self.task_status:
                return self.task_status
            else:
                return "UNKNOWN"
        return "PENDING"

    def clear_previous_step(self, commit: bool = False):
        """Set ``"cleared"`` of previous step to ``true`` if available. Note: call before calling add_next_step."""
        try:
            step: Step = self.steps[self.current_step]
            step.cleared = True
            DB.session.add(step)
            if commit:
                DB.session.commit()
        except:
            pass

    def add_next_step(self, href: str, ui_href: str, step_id: str, commit: bool = False):
        """Adds new step for multi-step plugin.

        Args:
            href (str): The URL of the REST entry point resource.
            ui_href (str): The URL of the micro frontend that corresponds to the REST entry point resource.
            step_id (str): ID of step, e.g., ``"step1"`` or ``"step2b"``, is automatically appended to previous step

        Raises:
            AssertionError: raised in case the previous step was not cleared before this method is called.
        """
        if self.current_step >= 0:
            if not self.steps[self.current_step].cleared:
                raise AssertionError(
                    "Previous step must be cleared first before adding a new step!"
                )
            step_id = step_id
        else:
            self.multi_step = True

        self.current_step += 1
        new_step: Step = Step(
            id=self.id,
            step_id=step_id,
            href=href,
            ui_href=ui_href,
        )
        self.steps.append(new_step)

        DB.session.add(new_step)
        DB.session.add(self)
        if commit:
            DB.session.commit()

    def add_task_log_entry(self, task_log: str, commit: bool = False):
        """Appends ``task_log`` separated by a new line.

        Args:
            task_log (str): new entry to be added
        """
        if self.task_log:
            self.task_log += "\n" + task_log
        else:
            self.task_log = task_log

        DB.session.add(self)
        if commit:
            DB.session.commit()

    def save(self, commit: bool = False):
        """Add this object to the current session and optionally commit the session to persist all objects in the session."""
        DB.session.add(self)
        if commit:
            DB.session.commit()

    @classmethod
    def get_by_id(cls, id_: int) -> Optional["ProcessingTask"]:
        """Get the object instance by the object id from the database. (None if not found)"""
        return DB.session.execute(select(cls).filter_by(id=id_)).scalar_one_or_none()


@REGISTRY.mapped_as_dataclass
class TaskFile:
    __tablename__ = "TaskFile"

    id: Mapped[int] = mapped_column(sql.INTEGER(), primary_key=True, init=False)
    task: Mapped[ProcessingTask] = relationship(
        "ProcessingTask", back_populates="outputs", lazy="selectin"
    )
    security_tag: Mapped[str] = mapped_column(sql.String(64), nullable=False)
    storage_provider: Mapped[str] = mapped_column(sql.String(64), nullable=False)
    file_name: Mapped[str] = mapped_column(sql.String(500), index=True, nullable=False)
    file_storage_data: Mapped[str] = mapped_column(sql.Text(), nullable=False)
    file_type: Mapped[Optional[str]] = mapped_column(sql.String(255), nullable=True)
    mimetype: Mapped[Optional[str]] = mapped_column(
        sql.String(255), nullable=True, default=None
    )
    created_at: Mapped[datetime] = mapped_column(
        sql.TIMESTAMP(timezone=True), default=datetime.utcnow()
    )
    task_id: Mapped[Optional[int]] = mapped_column(
        sql.INTEGER(),
        ForeignKey(ProcessingTask.id),
        default=None,
        init=False,
        repr=False,
        compare=False,
    )

    def save(self, commit: bool = False):
        """Add this object to the current session and optionally commit the session to persist all objects in the session."""
        DB.session.add(self)
        if commit:
            DB.session.commit()

    @classmethod
    def get_by_id(cls, id_: int) -> Optional["TaskFile"]:
        """Get the object instance by the object id from the database. (None if not found)"""
        return DB.session.execute(select(cls).filter_by(id=id_)).scalar_one_or_none()

    @classmethod
    def get_task_result_files(
        cls, task: Union[int, ProcessingTask]
    ) -> Sequence["TaskFile"]:
        """Get a sequence of task result files (e.g. all files with a file-type that is not "temp-file")."""
        filter_ = (
            cls.file_type != "temp-file",
            cls.task == task if isinstance(task, ProcessingTask) else cls.task_id == task,
        )
        return DB.session.execute(select(cls).filter(*filter_)).scalars().all()<|MERGE_RESOLUTION|>--- conflicted
+++ resolved
@@ -15,13 +15,13 @@
 from datetime import datetime
 from typing import List, Optional, Sequence, Union
 
-from sqlalchemy.orm import relationship, Mapped, mapped_column
 from sqlalchemy.ext.orderinglist import OrderingList, ordering_list
+from sqlalchemy.orm import Mapped, mapped_column, relationship
 from sqlalchemy.sql import sqltypes as sql
 from sqlalchemy.sql.expression import select
 from sqlalchemy.sql.schema import ForeignKey
 
-from .mutable_json import MutableJSON, JSON_LIKE
+from .mutable_json import JSON_LIKE, MutableJSON
 from ..db import DB, REGISTRY
 
 
@@ -83,14 +83,7 @@
 
     parameters: Mapped[str] = mapped_column(sql.Text(), default="")
 
-<<<<<<< HEAD
-    data: JSON_LIKE = field(
-        default_factory=dict, metadata={"sa": Column(MutableJSON)}
-=======
-    data: Mapped[Union[dict, list, str, float, int, bool, None]] = mapped_column(
-        MutableJSON, default_factory=dict
->>>>>>> 7d79f2fe
-    )
+    data: Mapped[JSON_LIKE] = mapped_column(MutableJSON, default_factory=dict)
 
     multi_step: Mapped[bool] = mapped_column(sql.Boolean(), default=False)
 
