--- conflicted
+++ resolved
@@ -110,7 +110,6 @@
     data_output: List[DataMetadata] = field(default_factory=list)
 
 
-<<<<<<< HEAD
 @dataclass
 class ProgressMetadata:
     value: int
@@ -127,10 +126,7 @@
     cleared: bool = False
 
 
-class ProcessingResourceMetadataSchema(MaBaseSchema):
-=======
 class EntryPointSchema(MaBaseSchema):
->>>>>>> 36c34183
     href = ma.fields.Url(
         required=True,
         allow_none=False,
