--- conflicted
+++ resolved
@@ -16,11 +16,10 @@
 
 from dataclasses import dataclass, field
 from enum import Enum
-from typing import Any, Dict, List, Optional, Union
+from typing import Any, Dict, List, Literal, Optional, Union
 
 import marshmallow as ma
 from marshmallow.validate import Regexp
-from typing import Literal
 
 from qhana_plugin_runner.api import EnumField
 from qhana_plugin_runner.api.util import MaBaseSchema
@@ -29,24 +28,12 @@
 class PluginType(Enum):
     """Type of the plugin."""
 
-<<<<<<< HEAD
-    Deprecation Warning:
-        "simple" and "complex" are deprecated and should be replaced with "processing"!
-    """
-
-    simple = "simple"  # DEPRECATED
-    complex = "complex"  # DEPRECATED
     processing = (
         "processing"  # type for processing data (data comes in, processed data comes out)
     )
     visualization = "visualization"  # type for visualizing data (used as data previews)
     conversion = "conversion"  # type for converting between data (and content) types
     interaction = "interaction"  # type for plugins that do not handle data but provide user interaction
-=======
-    processing = "processing"
-    visualization = "visualization"
-    conversion = "conversion"
->>>>>>> 7d79f2fe
 
 
 @dataclass
@@ -288,7 +275,12 @@
     name: str
     version: str
     # TODO replace literal with PluginType after removing deprecated values
-    type: Literal[PluginType.processing, PluginType.visualization, PluginType.conversion, PluginType.interaction]
+    type: Literal[
+        PluginType.processing,
+        PluginType.visualization,
+        PluginType.conversion,
+        PluginType.interaction,
+    ]
     entry_point: EntryPoint
     tags: List[str] = field(default_factory=list)
 
