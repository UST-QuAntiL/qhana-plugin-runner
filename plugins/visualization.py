--- conflicted
+++ resolved
@@ -248,12 +248,7 @@
         return VIS_BLP
 
     def get_requirements(self) -> str:
-<<<<<<< HEAD
-        return "plotly~=5.3.1\n" \
-               "pandas~=1.4.1"
-=======
         return "plotly~=5.3.1\npandas~=1.4.2"
->>>>>>> 623f2447
 
 
 TASK_LOGGER = get_task_logger(__name__)
