# Copyright 2022 QHAna plugin runner contributors.
#
# Licensed under the Apache License, Version 2.0 (the "License");
# you may not use this file except in compliance with the License.
# You may obtain a copy of the License at
#
#     http://www.apache.org/licenses/LICENSE-2.0
#
# Unless required by applicable law or agreed to in writing, software
# distributed under the License is distributed on an "AS IS" BASIS,
# WITHOUT WARRANTIES OR CONDITIONS OF ANY KIND, either express or implied.
# See the License for the specific language governing permissions and
# limitations under the License.

import marshmallow as ma
from marshmallow import post_load

from .backend.quantum_backend import QuantumBackends
from .backend.cluster_algos.clustering import ClusteringEnum
from qhana_plugin_runner.api import EnumField
from qhana_plugin_runner.api.util import (
    FrontendFormBaseSchema,
    FileUrl,
)


<<<<<<< HEAD
class VariantEnum(Enum):
    negative_rotation = "Negative Rotation"
    destructive_interference = "Destructive Interference"
    state_preparation = "State Preparation"
    positive_correlation = "Positive Correlation"
=======
class TaskResponseSchema(MaBaseSchema):
    name = ma.fields.String(required=True, allow_none=False, dump_only=True)
    task_id = ma.fields.String(required=True, allow_none=False, dump_only=True)
    task_result_url = ma.fields.Url(required=True, allow_none=False, dump_only=True)
>>>>>>> 78554933


class InputParameters:
    def __init__(
        self,
        entity_points_url: str,
        clusters_cnt: int,
        variant: ClusteringEnum,
        tol: float,
        max_runs: int,
        backend: QuantumBackends,
        shots: int,
        ibmq_token: str,
        custom_backend: str,
    ):
        self.entity_points_url = entity_points_url
        self.clusters_cnt = clusters_cnt
        self.variant = variant
        self.tol = tol / 100.0
        self.max_runs = max_runs
        self.backend = backend
        self.shots = shots
        self.ibmq_token = ibmq_token
        self.custom_backend = custom_backend

    def __str__(self):
        variables = self.__dict__.copy()
        variables["ibmq_token"] = ""
        return str(variables)


class InputParametersSchema(FrontendFormBaseSchema):
    entity_points_url = FileUrl(
        required=True,
        allow_none=False,
        data_input_type="entity/vector",
        data_content_types=[
            "application/json",
            "text/csv",
        ],
        metadata={
            "label": "Entity points URL",
            "description": "URL to a json file with the entity points.",
            "input_type": "text",
        },
    )
    clusters_cnt = ma.fields.Integer(
        required=True,
        allow_none=False,
        metadata={
            "label": "Number of clusters",
            "description": "Number of clusters that shall be found.",
            "input_type": "number",
        },
        validate=ma.validate.Range(min=1, min_inclusive=True),
    )
    variant = EnumField(
        ClusteringEnum,
        required=True,
        allow_none=False,
        metadata={
            "label": "Variant",
            "description": "Variant of quantum k-means that will be used.",
            "input_type": "select",
        },
    )
    tol = ma.fields.Float(
        required=True,
        allow_none=False,
        metadata={
            "label": "Tolerance for Convergence Criteria",
            "description": "The tolerance is given in percentage, i.e. an input of 5 = 5%.\n"
            "The algorithm does multiple iterations and after each iteration it checks how the cluster assignments for our data points "
            "have changed. If the input tolerance is 5%, then the algorithm stops, if less than 5% of the "
            "assignments have changed.",
            "input_type": "number",
        },
        validate=ma.validate.Range(min=0, min_inclusive=True),
    )
    max_runs = ma.fields.Integer(
        required=True,
        allow_none=False,
        metadata={
            "label": "Maximum Number of Iterations",
            "description": "The algorithms does multiple iterations. After reaching the maximum number of iterations, "
            "the algorithm terminates, even if the tolerance isn't reached.",
            "input_type": "number",
        },
        validate=ma.validate.Range(min=0, min_inclusive=True),
    )
    backend = EnumField(
        QuantumBackends,
        required=True,
        allow_none=False,
        metadata={
            "label": "Backend",
            "description": "QC or simulator that will be used.",
            "input_type": "select",
        },
    )
    shots = ma.fields.Integer(
        required=False,
        allow_none=False,
        metadata={
            "label": "Shots",
            "description": "Number of times a quantum circuit gets repeatedly executed.",
            "input_type": "number",
        },
        validate=ma.validate.Range(min=1, min_inclusive=True),
    )
    ibmq_token = ma.fields.String(
        required=False,
        allow_none=False,
        metadata={
            "label": "IBMQ Token",
            "description": "Token for IBMQ.",
            "input_type": "text",
        },
    )
    custom_backend = ma.fields.String(
        required=False,
        allow_none=False,
        metadata={
            "label": "Custom backend",
            "description": "Custom backend for IBMQ.",
            "input_type": "text",
        },
    )

    @post_load
    def make_input_params(self, data, **kwargs) -> InputParameters:
        return InputParameters(**data)<|MERGE_RESOLUTION|>--- conflicted
+++ resolved
@@ -22,20 +22,6 @@
     FrontendFormBaseSchema,
     FileUrl,
 )
-
-
-<<<<<<< HEAD
-class VariantEnum(Enum):
-    negative_rotation = "Negative Rotation"
-    destructive_interference = "Destructive Interference"
-    state_preparation = "State Preparation"
-    positive_correlation = "Positive Correlation"
-=======
-class TaskResponseSchema(MaBaseSchema):
-    name = ma.fields.String(required=True, allow_none=False, dump_only=True)
-    task_id = ma.fields.String(required=True, allow_none=False, dump_only=True)
-    task_result_url = ma.fields.Url(required=True, allow_none=False, dump_only=True)
->>>>>>> 78554933
 
 
 class InputParameters:
