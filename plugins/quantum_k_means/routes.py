--- conflicted
+++ resolved
@@ -13,11 +13,7 @@
 from marshmallow import EXCLUDE
 
 from . import QKMEANS_BLP, QKMeans
-<<<<<<< HEAD
 from .backend.quantum_backend import QuantumBackends
-=======
-from .backend.clustering import QuantumBackends
->>>>>>> 623f2447
 from .schemas import InputParametersSchema, TaskResponseSchema
 from qhana_plugin_runner.api.plugin_schemas import (
     DataMetadata,
@@ -31,7 +27,6 @@
 from qhana_plugin_runner.tasks import save_task_error, save_task_result
 
 from .tasks import calculation_task
-<<<<<<< HEAD
 
 
 description = "This plugin groups the data into different clusters, with the help of quantum algorithms.\n" \
@@ -40,8 +35,6 @@
               "Source:\n" \
               "[0] S. Khan and A. Awan and G. Vall-Llosera. K-Means Clustering on Noisy Intermediate Scale Quantum Computers.arXiv. <a href=\"https://doi.org/10.48550/ARXIV.1909.12183\">https://doi.org/10.48550/ARXIV.1909.12183</a>\n" \
               "[1] https://towardsdatascience.com/quantum-machine-learning-distance-estimation-for-k-means-clustering-26bccfbfcc76"
-=======
->>>>>>> 623f2447
 
 
 @QKMEANS_BLP.route("/")
@@ -54,11 +47,7 @@
         """Quantum k-means endpoint returning the plugin metadata."""
         return PluginMetadata(
             title="Quantum k-means",
-<<<<<<< HEAD
-            description=description,
-=======
             description=QKMeans.instance.description,
->>>>>>> 623f2447
             name=QKMeans.instance.name,
             version=QKMeans.instance.version,
             type=PluginType.simple,
