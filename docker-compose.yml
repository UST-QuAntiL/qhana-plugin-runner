services:
  qhana-plugin-runner:
    build: .
    image: qhana-plugin-runner
    depends_on:
      - redis
      - postgres
    ports:
      - "5005:8080"
    volumes:
      - instance:/app/instance
      - ./plugins:/app/plugins
    environment:
      CONCURRENCY: 2
      BROKER_URL: redis://redis:6379
      RESULT_BACKEND: redis://redis:6379
      SQLALCHEMY_DATABASE_URI: "postgresql+psycopg2://user:password@postgres:5432/default_db"
<<<<<<< HEAD
      CAMUNDA_API_URL: "http://host.docker.internal:8081/engine-rest"
      PLUGIN_RUNNER_URLS: "http://host.docker.internal:5005"
=======
      WAIT_HOSTS: redis:6379, postgres:5432
>>>>>>> 905fba9b
  redis:
    image: "redis:latest"
    ports:
      - "6379:6379"
  postgres:
    image: "postgres:latest"
    environment:
      POSTGRES_PASSWORD: password
      POSTGRES_USER: user
      POSTGRES_DB: default_db
  muse-db:
    image: ghcr.io/ust-quantil/mini-muse:main
  worker:
    build: .
    image: qhana-plugin-runner
    depends_on:
      - qhana-plugin-runner
      - redis
    volumes:
      - instance:/app/instance
      - ./plugins:/app/plugins
    environment:
      CONTAINER_MODE: worker
      CONCURRENCY: 16
      BROKER_URL: redis://redis:6379
      RESULT_BACKEND: redis://redis:6379
      SQLALCHEMY_DATABASE_URI: "postgresql+psycopg2://user:password@postgres:5432/default_db"
<<<<<<< HEAD
      CAMUNDA_API_URL: "http://host.docker.internal:8081/engine-rest"
      PLUGIN_RUNNER_URLS: "http://host.docker.internal:5005"
      PERIODIC_SCHEDULER: "True"
      WAIT_HOSTS: redis:6379, camunda:8080
      WAIT_TIMEOUT: 300
      WAIT_SLEEP_INTERVAL: 5
  camunda:
    image: ghcr.io/ust-quantil/docker-camunda-bpm-platform:next
    ports:
      - "8081:8080"
=======
      WAIT_HOSTS: redis:6379, postgres:5432
>>>>>>> 905fba9b
volumes:
  instance:<|MERGE_RESOLUTION|>--- conflicted
+++ resolved
@@ -15,12 +15,9 @@
       BROKER_URL: redis://redis:6379
       RESULT_BACKEND: redis://redis:6379
       SQLALCHEMY_DATABASE_URI: "postgresql+psycopg2://user:password@postgres:5432/default_db"
-<<<<<<< HEAD
       CAMUNDA_API_URL: "http://host.docker.internal:8081/engine-rest"
       PLUGIN_RUNNER_URLS: "http://host.docker.internal:5005"
-=======
       WAIT_HOSTS: redis:6379, postgres:5432
->>>>>>> 905fba9b
   redis:
     image: "redis:latest"
     ports:
@@ -48,19 +45,15 @@
       BROKER_URL: redis://redis:6379
       RESULT_BACKEND: redis://redis:6379
       SQLALCHEMY_DATABASE_URI: "postgresql+psycopg2://user:password@postgres:5432/default_db"
-<<<<<<< HEAD
       CAMUNDA_API_URL: "http://host.docker.internal:8081/engine-rest"
       PLUGIN_RUNNER_URLS: "http://host.docker.internal:5005"
       PERIODIC_SCHEDULER: "True"
-      WAIT_HOSTS: redis:6379, camunda:8080
+      WAIT_HOSTS: redis:6379, postgres:5432, camunda:8080
       WAIT_TIMEOUT: 300
       WAIT_SLEEP_INTERVAL: 5
   camunda:
     image: ghcr.io/ust-quantil/docker-camunda-bpm-platform:next
     ports:
       - "8081:8080"
-=======
-      WAIT_HOSTS: redis:6379, postgres:5432
->>>>>>> 905fba9b
 volumes:
   instance: